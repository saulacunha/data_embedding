--- conflicted
+++ resolved
@@ -2,27 +2,6 @@
 from pathlib import Path
 import time
 
-<<<<<<< HEAD
-INTERVAL = int(os.getenv('EMBEDDING_INTERVAL', '60'))
-CHUNK_STRATEGY = os.getenv('CHUNK_STRATEGY', 'full')
-=======
-import yaml
-
-# Default configuration file location two directories above this file
-DEFAULT_CONFIG_PATH = Path(__file__).resolve().parents[2] / 'config' / 'embedding.yaml'
-
-
-def load_config(path: Path) -> dict:
-    """Load YAML configuration from *path*.
-
-    Parameters
-    ----------
-    path: Path
-        Path to the YAML configuration file.
-    """
-    with open(path, 'r', encoding='utf-8') as fh:
-        return yaml.safe_load(fh)
->>>>>>> dcc723c4
 
 
 def main():
@@ -41,18 +20,6 @@
         if not api_key:
             raise RuntimeError('OPENAI_API_KEY must be set for external providers')
 
-    while True:
-<<<<<<< HEAD
-        print(f"Embedding service running with chunk strategy: {CHUNK_STRATEGY}...")
-        time.sleep(INTERVAL)
-=======
-        print('Embedding service running...')
-        print(f"Model: {model}, provider: {provider}, distance: {distance}")
-        if api_url:
-            print(f"API URL: {api_url}")
-        time.sleep(interval)
->>>>>>> dcc723c4
-
 
 if __name__ == '__main__':
     main()